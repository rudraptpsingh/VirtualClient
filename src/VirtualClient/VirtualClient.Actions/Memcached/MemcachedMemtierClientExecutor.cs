﻿// Copyright (c) Microsoft Corporation.
// Licensed under the MIT License.

namespace VirtualClient.Actions
{
    using System;
    using System.Collections.Generic;
    using System.Net;
    using System.Net.Http;
    using System.Threading;
    using System.Threading.Tasks;
    using Microsoft.Extensions.DependencyInjection;
    using Polly;
    using VirtualClient.Common.Contracts;
    using VirtualClient.Common.Extensions;
    using VirtualClient.Common.Telemetry;
    using VirtualClient.Contracts;

    /// <summary>
    /// MemcachedMemtier Client Executor.
    /// </summary>
    public class MemcachedMemtierClientExecutor : MemcachedExecutor
    {
        /// <summary>
        /// Initializes a new instance of the <see cref="MemcachedMemtierClientExecutor"/> class.
        /// </summary>
        /// <param name="dependencies">An enumeration of dependencies that can be used for dependency injection.</param>
        /// <param name="parameters">An enumeration of key-value pairs that can control the execution of the component.</param>
        public MemcachedMemtierClientExecutor(IServiceCollection dependencies, IDictionary<string, IConvertible> parameters = null)
            : base(dependencies, parameters)
        {
            this.ClientFlowRetryPolicy = Policy.Handle<Exception>().RetryAsync(3);
            this.PollingTimeout = TimeSpan.FromMinutes(40);
        }

        /// <summary>
        /// Number of clients.
        /// </summary>
        public string ClientCountPerThread
        {
            get
            {
                this.Parameters.TryGetValue(nameof(MemcachedMemtierClientExecutor.ClientCountPerThread), out IConvertible clientCountPerThread);
                return clientCountPerThread?.ToString();
            }
        }

        /// <summary>
        /// Number of threads to be created at client side.
        /// </summary>
        public string ThreadCount
        {
            get
            {
                this.Parameters.TryGetValue(nameof(MemcachedMemtierClientExecutor.ThreadCount), out IConvertible threadCount);
                return threadCount?.ToString();
            }
        }

        /// <summary>
        /// Pipeline depth at client side.
        /// </summary>
        public string PipelineDepth 
        {
            get
            {
                this.Parameters.TryGetValue(nameof(MemcachedMemtierClientExecutor.PipelineDepth), out IConvertible pipelineDepth);
                return pipelineDepth?.ToString();
            }
        }

        /// <summary>
        /// Time for which client executes load on server.
        /// </summary>
        public string DurationInSecs
        {
            get
            {
                this.Parameters.TryGetValue(nameof(MemcachedMemtierClientExecutor.DurationInSecs), out IConvertible durationInSecs);
                return durationInSecs?.ToString();
            }
        }

        /// <summary>
        /// Number of runs the client executes load on server.
        /// </summary>
        public string RunCount
        {
            get
            {
                this.Parameters.TryGetValue(nameof(MemcachedMemtierClientExecutor.RunCount), out IConvertible runCount);
                return runCount?.ToString();
            }
        }

        /// <summary>
        /// The retry policy to apply to the client-side execution workflow.
        /// </summary>
        protected IAsyncPolicy ClientFlowRetryPolicy { get; set; }

        /// <summary>
        /// Path to RedisMemtier Script.
        /// </summary>
        protected string ClientExecutorPath { get; set; }

        /// <summary>
        /// The timespan at which the client will poll the server for responses before
        /// timing out.
        /// </summary>
        protected TimeSpan PollingTimeout { get; set; }

        /// <summary>
        /// Executes the workload.
        /// </summary>
        /// <param name="telemetryContext">Provides context information that will be captured with telemetry events.</param>
        /// <param name="cancellationToken">A token that can be used to cancel the operation.</param>
        protected override Task ExecuteAsync(EventContext telemetryContext, CancellationToken cancellationToken)
        {
            IPAddress ipAddress;
            List<Task> clientWorkloadTasks = new List<Task>();

            if (this.IsMultiRoleLayout())
            {
                IEnumerable<ClientInstance> targetServers = this.GetLayoutClientInstances(ClientRole.Server);

                foreach (ClientInstance server in targetServers)
                {
                    clientWorkloadTasks.Add(this.ClientFlowRetryPolicy.ExecuteAsync(async () =>
                    {
                        if (!cancellationToken.IsCancellationRequested)
                        {
                            IApiClient serverApiClient = this.ApiClientManager.GetOrCreateApiClient(server.Name, server);

                            // 1) Confirm server is online.
                            // ===========================================================================
                            this.Logger.LogTraceMessage("Synchronization: Poll server API for heartbeat...");

                            await serverApiClient.PollForHeartbeatAsync(this.PollingTimeout, cancellationToken)
                                .ConfigureAwait(false);

                            // 2) Confirm the server-side application (e.g. web server) is online.
                            // ===========================================================================
                            this.Logger.LogTraceMessage("Synchronization: Poll server for online signal...");

                            await serverApiClient.PollForServerOnlineAsync(TimeSpan.FromMinutes(10), cancellationToken)
                                .ConfigureAwait(false);

                            this.Logger.LogTraceMessage("Synchronization: Server online signal confirmed...");
                            this.Logger.LogTraceMessage("Synchronization: Start client workload...");

                            // 3) Get Parameters required.
                            // ===========================================================================
                            this.Copies = await this.GetServerCopiesCount(serverApiClient, cancellationToken)
                                                        .ConfigureAwait(false);

                            // 4) Execute the client workload.
                            // ===========================================================================
                            ipAddress = IPAddress.Parse(server.IPAddress);
                            await this.ExecuteWorkloadAsync(ipAddress, telemetryContext, cancellationToken)
                                .ConfigureAwait(false);
                        }
                    }));
                }
            }
            else
            {
                ipAddress = IPAddress.Loopback;
                clientWorkloadTasks.Add(this.ClientFlowRetryPolicy.ExecuteAsync(async () =>
                {
                    if (!cancellationToken.IsCancellationRequested)
                    {
                        this.Copies = await this.GetServerCopiesCount(this.ServerApiClient, cancellationToken)
                                                        .ConfigureAwait(false);
                        await this.ExecuteWorkloadAsync(ipAddress, telemetryContext, cancellationToken).ConfigureAwait(false);
                    }
                }));
            }

            return Task.WhenAll(clientWorkloadTasks);
        }

        /// <summary>
        /// Performs initialization operations for the executor.
        /// </summary>
        protected override async Task InitializeAsync(EventContext telemetryContext, CancellationToken cancellationToken)
        {
            await base.InitializeAsync(telemetryContext, cancellationToken).ConfigureAwait(false);
            this.ClientExecutorPath = this.PlatformSpecifics.Combine(this.MemtierPackagePath, "memtier_benchmark");
            this.InitializeApiClients();
        }

        private Task CaptureMetricsAsync(string results, DateTime startTime, DateTime endTime, EventContext telemetryContext, CancellationToken cancellationToken)
        {
            if (!cancellationToken.IsCancellationRequested)
            {
                results.ThrowIfNullOrWhiteSpace(nameof(results));

                this.Logger.LogMessage($"{nameof(MemcachedMemtierClientExecutor)}.CaptureMetrics", telemetryContext.Clone()
                    .AddContext("results", results));

                try
                {
                    MemcachedMemtierMetricsParser resultsParser = new MemcachedMemtierMetricsParser(results);
                    IList<Metric> workloadMetrics = resultsParser.Parse();

                    this.Logger.LogMetrics(
                        "MemcachedMemtier",
                        this.Scenario,
                        startTime,
                        endTime,
                        workloadMetrics,
                        string.Empty,
                        this.Parameters.ToString(),
                        this.Tags,
                        telemetryContext);
                }
                catch (SchemaException exc)
                {
                    throw new WorkloadResultsException($"Failed to parse workload results file.", exc, ErrorReason.WorkloadResultsParsingFailed);
                }
            }

            return Task.CompletedTask;
        }

        private Task ExecuteWorkloadAsync(IPAddress serverIpAddress, EventContext telemetryContext, CancellationToken cancellationToken)
        {
            return this.Logger.LogMessageAsync($"{this.TypeName}.ExecuteWorkload", telemetryContext.Clone(), async () =>
            {
                string results = string.Empty;
                using (BackgroundOperations profiling = BackgroundOperations.BeginProfiling(this, cancellationToken))
                {
                    this.StartTime = DateTime.UtcNow;
                    for (int i = 0; i < int.Parse(this.Copies); i++)
                    {
                        int port = int.Parse(this.Port) + i;
                        string command = $"-u {this.Username} {this.ClientExecutorPath}";

<<<<<<< HEAD
                        string commandArguments = $"--server {serverIpAddress} --port {port} --protocol {this.Protocol} --clients {this.NumberOfClientsPerThread} --threads {this.NumberOfThreads} --ratio 1:9 --data-size 32 --pipeline {this.PipelineDepth} --key-minimum 1 --key-maximum 10000000 --key-pattern R:R --run-count {this.NumberOfRuns} --test-time {this.DurationInSecs} --print-percentiles 50,90,95,99,99.9 --random-data";
=======
                    string commandArguments = $"--server {serverIpAddress} --port {port} --protocol {this.Protocol} --clients {this.ClientCountPerThread} --threads {this.ThreadCount} --ratio 1:9 --data-size 32 --pipeline {this.PipelineDepth} --key-minimum 1 --key-maximum 10000000 --key-pattern R:R --run-count {this.RunCount} --test-time {this.DurationInSecs} --print-percentiles 50,90,95,99,99.9 --random-data";
>>>>>>> 6d54fa99

                        results += await this.ExecuteCommandAsync<MemcachedMemtierClientExecutor>(command, commandArguments, this.MemtierPackagePath, cancellationToken)
                                .ConfigureAwait(false) + Environment.NewLine;
                    }

                    this.CaptureMetricsAsync(results, this.StartTime, DateTime.UtcNow, telemetryContext, cancellationToken);
                }
            });
        }

        /// <summary>
        /// Gets the parameters that define the scale configuration for the Memcahed memtier.
        /// </summary>
        private async Task<string> GetServerCopiesCount(IApiClient serverApiClient, CancellationToken cancellationToken)
        {
            HttpResponseMessage response = await serverApiClient.GetStateAsync(nameof(this.ServerCopiesCount), cancellationToken)
               .ConfigureAwait(false);

            response.ThrowOnError<WorkloadException>();

            string responseContent = await response.Content.ReadAsStringAsync()
                .ConfigureAwait(false);

            State state = responseContent.FromJson<Item<State>>().Definition;

            return state.Properties[nameof(this.ServerCopiesCount)].ToString();
        }
    }
}<|MERGE_RESOLUTION|>--- conflicted
+++ resolved
@@ -235,15 +235,10 @@
                     {
                         int port = int.Parse(this.Port) + i;
                         string command = $"-u {this.Username} {this.ClientExecutorPath}";
-
-<<<<<<< HEAD
-                        string commandArguments = $"--server {serverIpAddress} --port {port} --protocol {this.Protocol} --clients {this.NumberOfClientsPerThread} --threads {this.NumberOfThreads} --ratio 1:9 --data-size 32 --pipeline {this.PipelineDepth} --key-minimum 1 --key-maximum 10000000 --key-pattern R:R --run-count {this.NumberOfRuns} --test-time {this.DurationInSecs} --print-percentiles 50,90,95,99,99.9 --random-data";
-=======
-                    string commandArguments = $"--server {serverIpAddress} --port {port} --protocol {this.Protocol} --clients {this.ClientCountPerThread} --threads {this.ThreadCount} --ratio 1:9 --data-size 32 --pipeline {this.PipelineDepth} --key-minimum 1 --key-maximum 10000000 --key-pattern R:R --run-count {this.RunCount} --test-time {this.DurationInSecs} --print-percentiles 50,90,95,99,99.9 --random-data";
->>>>>>> 6d54fa99
+                        string commandArguments = $"--server {serverIpAddress} --port {port} --protocol {this.Protocol} --clients {this.ClientCountPerThread} --threads {this.ThreadCount} --ratio 1:9 --data-size 32 --pipeline {this.PipelineDepth} --key-minimum 1 --key-maximum 10000000 --key-pattern R:R --run-count {this.RunCount} --test-time {this.DurationInSecs} --print-percentiles 50,90,95,99,99.9 --random-data";
 
                         results += await this.ExecuteCommandAsync<MemcachedMemtierClientExecutor>(command, commandArguments, this.MemtierPackagePath, cancellationToken)
-                                .ConfigureAwait(false) + Environment.NewLine;
+                            .ConfigureAwait(false) + Environment.NewLine;
                     }
 
                     this.CaptureMetricsAsync(results, this.StartTime, DateTime.UtcNow, telemetryContext, cancellationToken);
