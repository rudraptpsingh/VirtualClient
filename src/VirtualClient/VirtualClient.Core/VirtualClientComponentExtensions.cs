﻿// Copyright (c) Microsoft Corporation.
// Licensed under the MIT License.

namespace VirtualClient
{
    using System;
    using System.Collections.Generic;
    using System.IO;
    using System.IO.Abstractions;
    using System.Threading;
    using System.Threading.Tasks;
    using Microsoft.CodeAnalysis;
    using Microsoft.Extensions.Logging;
    using Polly;
    using VirtualClient.Common;
    using VirtualClient.Common.Extensions;
    using VirtualClient.Common.Telemetry;
    using VirtualClient.Contracts;

    /// <summary>
    /// Extension methods for common operations in <see cref="VirtualClientComponent"/> derived
    /// classes.
    /// </summary>
    public static class VirtualClientComponentExtensions
    {
        private static readonly IAsyncPolicy FileSystemAccessRetryPolicy = Policy.Handle<IOException>()
<<<<<<< HEAD
            .WaitAndRetryAsync(5, (retries) => TimeSpan.FromSeconds(retries + 1));

        /// <summary>
        /// Evaluates each of the parameters provided to the component to replace
        /// supported placeholder expressions (e.g. {PackagePath:anytool} -> replace with path to 'anytool' package).
        /// </summary>
        /// <param name="component">The component whose parameters to evaluate.</param>
        /// <param name="cancellationToken">A token that can be used to cancel the operations.</param>
        public static async Task EvaluateParametersAsync(this VirtualClientComponent component, CancellationToken cancellationToken)
        {
            component.ThrowIfNull(nameof(component));

            if (component.Parameters?.Any() == true)
            {
                await ProfileExpressionEvaluator.EvaluateAsync(component.Dependencies, component.Parameters, cancellationToken);
            }
        }

        /// <summary>
        /// Executes a command within an isolated process.
        /// </summary>
        /// <param name="component">The component that is executing the process/command.</param>
        /// <param name="command">The command to execute within the process.</param>
        /// <param name="workingDirectory">The working directory from which the command should be executed.</param>
        /// <param name="telemetryContext">Provides context information to include with telemetry events.</param>
        /// <param name="cancellationToken">A token that can be used to cancel the process execution.</param>
        /// <param name="runElevated">True to run the process with elevated privileges. Default = false</param>
        /// <param name="username">The username to use for executing the command. Note that this is applied ONLY for Unix/Linux scenarios.</param>
        /// <returns>The process that executed the command.</returns>
        public static Task<IProcessProxy> ExecuteCommandAsync(
            this VirtualClientComponent component,
            string command,
            string workingDirectory,
            EventContext telemetryContext,
            CancellationToken cancellationToken,
            bool runElevated = false,
            string username = null)
        {
            return component.ExecuteCommandAsync(command, null, workingDirectory, telemetryContext, cancellationToken, runElevated, username);
        }

        /// <summary>
        /// Executes a command within an isolated process.
        /// </summary>
        /// <param name="component">The component that is executing the process/command.</param>
        /// <param name="command">The command to execute within the process.</param>
        /// <param name="commandArguments">The arguments to supply to the command.</param>
        /// <param name="workingDirectory">The working directory from which the command should be executed.</param>
        /// <param name="telemetryContext">Provides context information to include with telemetry events.</param>
        /// <param name="cancellationToken">A token that can be used to cancel the process execution.</param>
        /// <param name="runElevated">True to run the process with elevated privileges. Default = false</param>
        /// <param name="username">The username to use for executing the command. Note that this is applied ONLY for Unix/Linux scenarios.</param>
        /// <returns>The process that executed the command.</returns>
        public static async Task<IProcessProxy> ExecuteCommandAsync(
            this VirtualClientComponent component,
            string command,
            string commandArguments,
            string workingDirectory,
            EventContext telemetryContext,
            CancellationToken cancellationToken,
            bool runElevated = false,
            string username = null)
        {
            component.ThrowIfNull(nameof(component));
            command.ThrowIfNullOrWhiteSpace(nameof(command));
            telemetryContext.ThrowIfNull(nameof(telemetryContext));

            if (!string.IsNullOrWhiteSpace(username))
            {
                if (component.Platform != PlatformID.Unix)
                {
                    throw new NotSupportedException($"The application of a username is not supported on '{component.Platform}' platform/architecture systems.");
                }

                if (!runElevated)
                {
                    throw new NotSupportedException($"The application of a username is not supported unless running elevated. Use the '{nameof(runElevated)}' parameter.");
                }
            }

            EventContext relatedContext = telemetryContext.Clone()
                .AddContext(nameof(command), command)
                .AddContext(nameof(commandArguments), commandArguments)
                .AddContext(nameof(workingDirectory), workingDirectory)
                .AddContext(nameof(runElevated), runElevated);

            IProcessProxy process = null;
            if (!cancellationToken.IsCancellationRequested)
            {
                ProcessManager processManager = component.Dependencies.GetService<ProcessManager>();

                if (!runElevated)
                {
                    process = processManager.CreateProcess(command, commandArguments, workingDirectory);
                }
                else
                {
                    process = processManager.CreateElevatedProcess(component.Platform, command, commandArguments, workingDirectory, username);
                }

                component.CleanupTasks.Add(() => process.SafeKill());
                component.Logger.LogTraceMessage($"Executing: {command} {SensitiveData.ObscureSecrets(commandArguments)}".Trim(), relatedContext);

                await process.StartAndWaitAsync(cancellationToken)
                    .ConfigureAwait(false);
            }

            return process;
        }

        /// <summary>
        /// Returns the current name/username for the logged in user.
        /// </summary>
        /// <param name="component">The component verifying the username.</param>
        /// <param name="nonSudo">
        /// True to return the sudo user (vs. root) on Unix/Linux systems. This can be used to run commands that do 
        /// not allow the "root" user to be used.
        /// </param>
        public static string GetCurrentUserName(this VirtualClientComponent component, bool nonSudo = false)
        {
            string currentUser = component.GetEnvironmentVariable(EnvironmentVariable.USER);
            if (nonSudo && string.Equals(currentUser, "root", StringComparison.OrdinalIgnoreCase))
            {
                currentUser = component.GetEnvironmentVariable(EnvironmentVariable.SUDO_USER);

                if (string.IsNullOrWhiteSpace(currentUser))
                {
                    throw new DependencyException(
                        $"The non-sudo username could not be determined. The expected environment variable was not set.",
                        ErrorReason.DependencyNotFound);
                }
            }

            return currentUser;
        }

        /// <summary>
        /// Returns the value of the environment variable as defined for the current process.
        /// </summary>
        /// <param name="component">The component requesting the environment variable value.</param>
        /// <param name="variableName">The name of the environment variable.</param>
        /// <param name="target">The environment variable scope (e.g. Machine, User, Process).</param>
        /// <returns>The value of the environment variable</returns>
        public static string GetEnvironmentVariable(this VirtualClientComponent component, string variableName, EnvironmentVariableTarget target = EnvironmentVariableTarget.Process)
        {
            component.ThrowIfNull(nameof(component));
            return component.PlatformSpecifics.GetEnvironmentVariable(variableName, target);
        }

        /// <summary>
        /// Returns the package/dependency path information if it is registered.
        /// </summary>
        public static Task<DependencyPath> GetPackageAsync(this VirtualClientComponent component, string packageName, CancellationToken cancellationToken, bool throwIfNotfound = true)
        {
            component.ThrowIfNull(nameof(component));
            packageName.ThrowIfNullOrWhiteSpace(nameof(packageName));

            IPackageManager packageManager = component.Dependencies.GetService<IPackageManager>();
            return packageManager.GetPackageAsync(packageName, cancellationToken, throwIfNotfound);
        }

        /// <summary>
        /// Returns the package/dependency path information if it is registered.
        /// </summary>
        public static Task<DependencyPath> GetPlatformSpecificPackageAsync(this VirtualClientComponent component, string packageName, CancellationToken cancellationToken, bool throwIfNotfound = true)
        {
            component.ThrowIfNull(nameof(component));
            packageName.ThrowIfNullOrWhiteSpace(nameof(packageName));

            IPackageManager packageManager = component.Dependencies.GetService<IPackageManager>();
            return packageManager.GetPlatformSpecificPackageAsync(packageName, component.Platform, component.CpuArchitecture, cancellationToken, throwIfNotfound);
        }

        /// <summary>
        /// Loads results from the file system for the file provided.
        /// </summary>
        /// <param name="component">The component that is loading the results.</param>
        /// <param name="filePath">A paths to the results file to load.</param>
        /// <param name="cancellationToken">A token that can be used to cancel the operations.</param>
        /// <returns>The contents of the results file.</returns>
        public static async Task<string> LoadResultsAsync(this VirtualClientComponent component, string filePath, CancellationToken cancellationToken)
        {
            component.ThrowIfNull(nameof(component));
            filePath.ThrowIfNullOrWhiteSpace(nameof(filePath));

            string results = null;
            if (!cancellationToken.IsCancellationRequested)
            {
                if (!component.Dependencies.TryGetService<IFileSystem>(out IFileSystem fileSystem))
                {
                    throw new DependencyException(
                        $"Missing file operations dependency. To load results requires a dependency of type '{typeof(IFileSystem).FullName}' to be provided to the component instances.",
                        ErrorReason.DependencyNotFound);
                }

                if (!fileSystem.File.Exists(filePath))
                {
                    throw new WorkloadResultsException($"Expected results file '{filePath}' not found.", ErrorReason.WorkloadResultsNotFound);
                }

                results = await fileSystem.File.ReadAllTextAsync(filePath);
            }

            return results;
        }

        /// <summary>
        /// Loads results from the file system for the files provided.
        /// </summary>
        /// <param name="component">The component that is loading the results.</param>
        /// <param name="filePaths">A set of one or more paths to results files to load.</param>
        /// <param name="cancellationToken">A token that can be used to cancel the operations.</param>
        /// <returns>The contents of the results files.</returns>
        public static async Task<IEnumerable<string>> LoadResultsAsync(this VirtualClientComponent component, IEnumerable<string> filePaths, CancellationToken cancellationToken)
        {
            component.ThrowIfNull(nameof(component));
            filePaths.ThrowIfNullOrEmpty(nameof(filePaths));

            List<string> results = null;
            if (!cancellationToken.IsCancellationRequested)
            {
                if (!component.Dependencies.TryGetService<IFileSystem>(out IFileSystem fileSystem))
                {
                    throw new DependencyException(
                        $"Missing file operations dependency. To load results requires a dependency of type '{typeof(IFileSystem).FullName}' to be provided to the component instances.",
                        ErrorReason.DependencyNotFound);
                }

                results = new List<string>();
                foreach (string filePath in filePaths)
                {
                    if (!cancellationToken.IsCancellationRequested)
                    {
                        if (!fileSystem.File.Exists(filePath))
                        {
                            throw new WorkloadResultsException($"Expected results file '{filePath}' not found.", ErrorReason.WorkloadResultsNotFound);
                        }

                        results.Add(await fileSystem.File.ReadAllTextAsync(filePath));
                    }
                }
            }

            return results;
        }

        /// <summary>
        /// Refresh Environment variables on command line.
        /// </summary>
        /// <param name="component">The component requesting the refresh.</param>
        /// <param name="cancellationToken">Token to cancel operation.</param>
        /// <returns></returns>
        public static async Task RefreshEnvironmentVariablesAsync(this VirtualClientComponent component, CancellationToken cancellationToken)
        {
            string scriptPath = component.PlatformSpecifics.GetScriptPath("refreshenv");
            if (component.Platform == PlatformID.Win32NT)
            {
                ProcessManager processManager = component.Dependencies.GetService<ProcessManager>();
                using (IProcessProxy process = processManager.CreateElevatedProcess(component.Platform, "refreshenv.cmd", scriptPath))
                {
                    await process.StartAndWaitAsync(cancellationToken)
                        .ConfigureAwait(false);

                    if (!cancellationToken.IsCancellationRequested)
                    {
                        process.ThrowIfErrored<DependencyException>(ProcessProxy.DefaultSuccessCodes, errorReason: ErrorReason.SystemOperationFailed);
                    }
                }
            }
        }

        /// <summary>
        /// Sets the value of the environment variable or appends a value to the end of it.
        /// </summary>
        /// <param name="component">The component setting the environment variable.</param>
        /// <param name="name">The name of the environment variable to set.</param>
        /// <param name="value">The value to which to set the environment variable or append to the end of the existing value.</param>
        /// <param name="target">The environment variable scope (e.g. Machine, User, Process).</param>
        /// <param name="append">True to append the value to the end of the existing environment variable value. False to replace the existing value.</param>
        public static void SetEnvironmentVariable(this VirtualClientComponent component, string name, string value, EnvironmentVariableTarget target = EnvironmentVariableTarget.Process, bool append = false)
        {
            component.ThrowIfNull(nameof(component));
            component.PlatformSpecifics.SetEnvironmentVariable(name, value, target, append);
        }
=======
            .WaitAndRetryAsync(10, (retries) => TimeSpan.FromSeconds(1 * (retries + 1)));
>>>>>>> e8778c40

        /// <summary>
        /// Upload a single file with defined BlobDescriptor.
        /// </summary>
        /// <param name="component">The Virtual Client component that is uploading the blob/file content.</param>
        /// <param name="blobManager">Handles the upload of the blob/file content to the store.</param>
        /// <param name="fileSystem">IFileSystem interface, required to distinguish paths between linux and windows. Provides access to the file system for reading the contents of the files.</param>
        /// <param name="descriptor">The defined blob descriptor</param>
        /// <param name="cancellationToken">The cancellationToken.</param>
        /// <param name="deleteFile">Whether to delete file after upload.</param>
        /// <param name="retryPolicy">Retry policy</param>
        /// <returns></returns>
        public static async Task UploadFileAsync(
            this VirtualClientComponent component,
            IBlobManager blobManager,
            IFileSystem fileSystem,
            FileBlobDescriptor descriptor,
            CancellationToken cancellationToken,
            bool deleteFile = true,
            IAsyncPolicy retryPolicy = null)
        {
            /*
             * Azure Storage blob naming limit
             * https://docs.microsoft.com/en-us/rest/api/storageservices/naming-and-referencing-shares--directories--files--and-metadata
             * 
             * The following characters are not allowed: " \ / : | < > * ?
             * Directory and file names are case-preserving and case-insensitive.
             * A path name may be no more than 2,048 characters in length. Individual components in the path can be a maximum of 255 characters in length.
             * The depth of subdirectories in the path cannot exceed 250.
             * The same name cannot be used for a file and a directory that share the same parent directory.
             */

            /* VC upload naming convention
             * 
             * SingleClient: /experimentid/agentid/toolname/uploadTimestamp/{fileDirectories}/fileName
             * 
             * Blob Name/Path Examples:
             * --------------------------------------------------------
             * [Non-Client/Server Workloads]
             * /7dfae74c-06c0-49fc-ade6-987534bb5169/anyagentid/azureprofiler/2022-04-30T20:13:23.3768938Z-2c5cfa4031e34c8a8002745f3a9daee4.bin
             *
             * [Client/Server Workloads]
             * /7dfae74c-06c0-49fc-ade6-987534bb5169/anyagentid-client/azureprofiler/2022-04-30T20:13:23.3768938Z-client-2c5cfa4031e34c8a8002745f3a9daee4.bin
             * /7dfae74c-06c0-49fc-ade6-987534bb5169/anyotheragentid-server/azureprofiler/2022-04-30T20:13:18.4857827Z-server-3b6beb4142d23d7b7103634e2b8cbff3.bin
             */

            try
            {
<<<<<<< HEAD
=======
                IAsyncPolicy asyncPolicy = retryPolicy ?? VirtualClientComponentExtensions.FileSystemAccessRetryPolicy;

>>>>>>> e8778c40
                bool uploaded = false;

                await (retryPolicy ?? VirtualClientComponentExtensions.FileSystemAccessRetryPolicy).ExecuteAsync(async () =>
                {
                    try
                    {
<<<<<<< HEAD
                        IFileInfo fileInfo = fileSystem.FileInfo.FromFileName(filePath);

=======
>>>>>>> e8778c40
                        // Some processes creat the files up front before writing content to them. These files will
                        // be 0 bytes in size.
                        if (descriptor.File.Length > 0)
                        {
                            using (FileStream uploadStream = new FileStream(descriptor.File.FullName, FileMode.Open, FileAccess.Read, FileShare.Read))
                            {
                                if (uploadStream.Length > 0)
                                {
                                    EventContext telemetryContext = EventContext.Persisted()
<<<<<<< HEAD
                                        .AddContext("file", fileInfo.Name)
                                        .AddContext("blobContainer", blobDescriptor.ContainerName)
                                        .AddContext("blobName", blobDescriptor.Name);

                                    await component.Logger.LogMessageAsync($"{component.TypeName}.UploadFile", telemetryContext, async () =>
                                    {
                                        await blobManager.UploadBlobAsync(blobDescriptor, uploadStream, cancellationToken);
=======
                                        .AddContext("file", descriptor.File.FullName)
                                        .AddContext("blobContainer", descriptor.ContainerName)
                                        .AddContext("blobName", descriptor.Name);

                                    await component.Logger.LogMessageAsync($"{component.TypeName}.UploadFile", telemetryContext, async () =>
                                    {
                                        await blobManager.UploadBlobAsync(descriptor, uploadStream, cancellationToken);
>>>>>>> e8778c40
                                        uploaded = true;
                                    });
                                }
                            }
                        }
                    }
                    catch (IOException exc) when (exc.Message.Contains("being used by another process", StringComparison.OrdinalIgnoreCase))
                    {
                        // The blob upload could fail often. We skip it and we will pick it up on next iteration.
                    }
                });

                // Delete ONLY if uploaded successfully. We DO use the cancellation token supplied to the method
                // here to ensure we cycle around quickly to uploading files while Virtual Client is trying to shut
                // down to have the best chance of getting them off the system.
                if (deleteFile && uploaded)
                {
<<<<<<< HEAD
                    await fileSystem.File.DeleteAsync(filePath);
=======
                    await fileSystem.File.DeleteAsync(descriptor.File.FullName);
>>>>>>> e8778c40
                }
            }
            catch (Exception exc)
            {
                // Do not crash the file upload thread if we hit issues trying to upload to the blob store or
                // in accessing/deleting files on the file system. The logging logic will catch the details of
                // the failures and they may be transient.
                component.Logger.LogMessage($"{component.TypeName}.UploadFileFailure", LogLevel.Error, EventContext.Persisted().AddError(exc));
            }
        }

        /// <summary>
        /// Upload a list of files with the matching Blob descriptors.
        /// </summary>
        /// <param name="component">The Virtual Client component that is uploading the blob/file content.</param>
        /// <param name="blobManager">Handles the upload of the blob/file content to the store.</param>
        /// <param name="fileSystem">IFileSystem interface, required to distinguish paths between linux and windows. Provides access to the file system for reading the contents of the files.</param>
        /// <param name="descriptors">A set of file path and descriptor pairs that each define a blob/file to upload and the target location in the store.</param>
        /// <param name="cancellationToken">The cancellationToken.</param>
        /// <param name="deleteFile">Whether to delete file after upload.</param>
        /// <param name="retryPolicy">Retry policy</param>
        /// <returns></returns>
        public static async Task UploadFilesAsync(
            this VirtualClientComponent component,
            IBlobManager blobManager,
            IFileSystem fileSystem,
            IEnumerable<FileBlobDescriptor> descriptors,
            CancellationToken cancellationToken,
            bool deleteFile = false,
            IAsyncPolicy retryPolicy = null)
        {
            foreach (FileBlobDescriptor descriptor in descriptors)
            {
                await component.UploadFileAsync(blobManager, fileSystem, descriptor, cancellationToken, deleteFile, retryPolicy);
            }
        }
    }
}<|MERGE_RESOLUTION|>--- conflicted
+++ resolved
@@ -7,6 +7,7 @@
     using System.Collections.Generic;
     using System.IO;
     using System.IO.Abstractions;
+    using System.Linq;
     using System.Threading;
     using System.Threading.Tasks;
     using Microsoft.CodeAnalysis;
@@ -24,7 +25,6 @@
     public static class VirtualClientComponentExtensions
     {
         private static readonly IAsyncPolicy FileSystemAccessRetryPolicy = Policy.Handle<IOException>()
-<<<<<<< HEAD
             .WaitAndRetryAsync(5, (retries) => TimeSpan.FromSeconds(retries + 1));
 
         /// <summary>
@@ -53,6 +53,7 @@
         /// <param name="cancellationToken">A token that can be used to cancel the process execution.</param>
         /// <param name="runElevated">True to run the process with elevated privileges. Default = false</param>
         /// <param name="username">The username to use for executing the command. Note that this is applied ONLY for Unix/Linux scenarios.</param>
+        /// <param name="beforeExecution">Optional delegate/action allows the user to configure the process after creation but before execution.</param>
         /// <returns>The process that executed the command.</returns>
         public static Task<IProcessProxy> ExecuteCommandAsync(
             this VirtualClientComponent component,
@@ -61,9 +62,10 @@
             EventContext telemetryContext,
             CancellationToken cancellationToken,
             bool runElevated = false,
-            string username = null)
-        {
-            return component.ExecuteCommandAsync(command, null, workingDirectory, telemetryContext, cancellationToken, runElevated, username);
+            string username = null,
+            Action<IProcessProxy> beforeExecution = null)
+        {
+            return component.ExecuteCommandAsync(command, null, workingDirectory, telemetryContext, cancellationToken, runElevated, username, beforeExecution);
         }
 
         /// <summary>
@@ -77,6 +79,7 @@
         /// <param name="cancellationToken">A token that can be used to cancel the process execution.</param>
         /// <param name="runElevated">True to run the process with elevated privileges. Default = false</param>
         /// <param name="username">The username to use for executing the command. Note that this is applied ONLY for Unix/Linux scenarios.</param>
+        /// <param name="beforeExecution">Optional delegate/action allows the user to configure the process after creation but before execution.</param>
         /// <returns>The process that executed the command.</returns>
         public static async Task<IProcessProxy> ExecuteCommandAsync(
             this VirtualClientComponent component,
@@ -86,7 +89,8 @@
             EventContext telemetryContext,
             CancellationToken cancellationToken,
             bool runElevated = false,
-            string username = null)
+            string username = null,
+            Action<IProcessProxy> beforeExecution = null)
         {
             component.ThrowIfNull(nameof(component));
             command.ThrowIfNullOrWhiteSpace(nameof(command));
@@ -128,6 +132,7 @@
                 component.CleanupTasks.Add(() => process.SafeKill());
                 component.Logger.LogTraceMessage($"Executing: {command} {SensitiveData.ObscureSecrets(commandArguments)}".Trim(), relatedContext);
 
+                beforeExecution?.Invoke(process);
                 await process.StartAndWaitAsync(cancellationToken)
                     .ConfigureAwait(false);
             }
@@ -309,9 +314,6 @@
             component.ThrowIfNull(nameof(component));
             component.PlatformSpecifics.SetEnvironmentVariable(name, value, target, append);
         }
-=======
-            .WaitAndRetryAsync(10, (retries) => TimeSpan.FromSeconds(1 * (retries + 1)));
->>>>>>> e8778c40
 
         /// <summary>
         /// Upload a single file with defined BlobDescriptor.
@@ -360,22 +362,14 @@
 
             try
             {
-<<<<<<< HEAD
-=======
                 IAsyncPolicy asyncPolicy = retryPolicy ?? VirtualClientComponentExtensions.FileSystemAccessRetryPolicy;
 
->>>>>>> e8778c40
                 bool uploaded = false;
 
                 await (retryPolicy ?? VirtualClientComponentExtensions.FileSystemAccessRetryPolicy).ExecuteAsync(async () =>
                 {
                     try
                     {
-<<<<<<< HEAD
-                        IFileInfo fileInfo = fileSystem.FileInfo.FromFileName(filePath);
-
-=======
->>>>>>> e8778c40
                         // Some processes creat the files up front before writing content to them. These files will
                         // be 0 bytes in size.
                         if (descriptor.File.Length > 0)
@@ -385,15 +379,6 @@
                                 if (uploadStream.Length > 0)
                                 {
                                     EventContext telemetryContext = EventContext.Persisted()
-<<<<<<< HEAD
-                                        .AddContext("file", fileInfo.Name)
-                                        .AddContext("blobContainer", blobDescriptor.ContainerName)
-                                        .AddContext("blobName", blobDescriptor.Name);
-
-                                    await component.Logger.LogMessageAsync($"{component.TypeName}.UploadFile", telemetryContext, async () =>
-                                    {
-                                        await blobManager.UploadBlobAsync(blobDescriptor, uploadStream, cancellationToken);
-=======
                                         .AddContext("file", descriptor.File.FullName)
                                         .AddContext("blobContainer", descriptor.ContainerName)
                                         .AddContext("blobName", descriptor.Name);
@@ -401,7 +386,6 @@
                                     await component.Logger.LogMessageAsync($"{component.TypeName}.UploadFile", telemetryContext, async () =>
                                     {
                                         await blobManager.UploadBlobAsync(descriptor, uploadStream, cancellationToken);
->>>>>>> e8778c40
                                         uploaded = true;
                                     });
                                 }
@@ -419,11 +403,7 @@
                 // down to have the best chance of getting them off the system.
                 if (deleteFile && uploaded)
                 {
-<<<<<<< HEAD
-                    await fileSystem.File.DeleteAsync(filePath);
-=======
                     await fileSystem.File.DeleteAsync(descriptor.File.FullName);
->>>>>>> e8778c40
                 }
             }
             catch (Exception exc)
