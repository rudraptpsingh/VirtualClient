--- conflicted
+++ resolved
@@ -37,53 +37,10 @@
         "PackageName": "chocolatey"
       }
     },
-<<<<<<< HEAD
-    "Parameters": {
-        "CompilerName": "gcc",
-        "CompilerVersion": "10",
-        "RunPeak": false,
-        "BaseOptimizingFlags": "-g -O3 -march=native",
-        "PeakOptimizingFlags": "-g -Ofast -march=native -flto"
-    },
-    "Actions": [
-        {
-            "Type": "SpecCpuExecutor",
-            "Parameters": {
-                "CompilerVersion": "$.Parameters.CompilerVersion",
-                "Scenario": "SPECrate_Integer",
-                "SpecProfile": "intrate",
-                "PackageName": "speccpu2017",
-                "RunPeak": "$.Parameters.RunPeak",
-                "BaseOptimizingFlags": "$.Parameters.BaseOptimizingFlags",
-                "PeakOptimizingFlags": "$.Parameters.PeakOptimizingFlags"
-            }
-        }
-    ],
-    "Dependencies": [
-        {
-            "Type": "CompilerInstallation",
-            "Parameters": {
-                "Scenario": "InstallCompiler",
-                "CompilerName": "$.Parameters.CompilerName",
-                "CompilerVersion": "$.Parameters.CompilerVersion"
-            }
-        },
-        {
-            "Type": "DependencyPackageInstallation",
-            "Parameters": {
-                "Scenario": "InstallSPECcpu",
-                "BlobContainer": "packages",
-                "BlobName": "speccpu.2017.1.1.8.zip",
-                "PackageName": "speccpu2017",
-                "Extract": true
-            }
-        }
-    ]
-=======
     {
       "Type": "ChocolateyPackageInstallation",
       "Parameters": {
-        "Scenario": "InstallCygwinOnWindows",
+        "Scenario": "InstallCompiler",
         "PackageName": "chocolatey",
         "Packages": "cygwin"
       }
@@ -91,6 +48,7 @@
     {
       "Type": "CompilerInstallation",
       "Parameters": {
+        "Scenario": "InstallCompiler",
         "CompilerName": "$.Parameters.CompilerName",
         "CompilerVersion": "$.Parameters.CompilerVersion",
         "CygwinPackages": "gcc-g++,gcc-fortran,gcc,libiconv-devel"
@@ -99,7 +57,7 @@
     {
       "Type": "DependencyPackageInstallation",
       "Parameters": {
-        "Scenario": "InstallSPECcpuWorkloadPackage",
+        "Scenario": "InstallSPECcpu",
         "BlobContainer": "packages",
         "BlobName": "speccpu.2017.1.1.8.zip",
         "PackageName": "speccpu2017",
@@ -107,5 +65,4 @@
       }
     }
   ]
->>>>>>> e8778c40
 }