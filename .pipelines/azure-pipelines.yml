# Starter pipeline
# Start with a minimal pipeline that you can customize to build and deploy your code.
# Add steps that build, run tests, deploy, and more:
# https://aka.ms/yaml
# ADO link: https://msazure.visualstudio.com/One/_apps/hub/ms.vss-build-web.ci-designer-hub?pipelineId=297462&branch=main

trigger:
  branches:
    include:
    - main
  paths:
    exclude:
    - website
    
pr: none

pool:
  vmImage: windows-latest

variables:
<<<<<<< HEAD
  VcVersion : 1.11.4
=======
  VcVersion : 1.11.5
>>>>>>> 6230926e
  ROOT: $(Build.SourcesDirectory)
  CDP_DEFINITION_BUILD_COUNT: $[counter('', 0)] # needed for onebranch.pipeline.version task https://aka.ms/obpipelines/versioning
  ENABLE_PRS_DELAYSIGN: 1
  

steps:
- task: UseDotNet@2
  continueOnError: false
  inputs:
    packageType: 'sdk'
    version: '2.1.x'

- task: UseDotNet@2
  continueOnError: false
  inputs:
    packageType: 'sdk'
    version: '6.0.406'
    useGlobalJson: false
    performMultiLevelLookup: true
    workingDirectory: '$(Build.SourcesDirectory)'

#- task: GitVersion@5
#  inputs:
#    runtime: 'core'
#    configFilePath: 'GitVersion.yml'
#    updateAssemblyInfo: true


  # Ensure the artifact output/bin/obj directories are clean.
- script: $(Build.SourcesDirectory)\clean.cmd
  displayName: 'Clean Output Directories'
  
  # Build the repo.
- script: $(Build.SourcesDirectory)\build.cmd $(VcVersion)
  displayName: 'Build Solutions'

  # Build NuGet packages for the services/agents in the repo.
- script: $(Build.SourcesDirectory)\build-packages.cmd $(VcVersion)$(VersionSuffix)
  displayName: 'Build NuGet Packages'

- task: EsrpCodeSigning@1
  inputs:
    ConnectedServiceName: 'virtualclient-esrp'
    FolderPath: '$(System.DefaultWorkingDirectory)'
    Pattern: '*.nupkg'
    signConfigType: 'inlineSignParams'
    inlineOperation: |
      [    
          {
            "KeyCode": "CP-401405",
            "OperationCode": "NuGetSign",
            "Parameters": {},
            "ToolName": "sign",
            "ToolVersion": "1.0"
          },
          {
            "KeyCode": "CP-401405",
            "OperationCode": "NuGetVerify",
            "Parameters": {},
            "ToolName": "sign",
            "ToolVersion": "1.0"
          }
      ]
    SessionTimeout: '60'
    MaxConcurrency: '50'
    MaxRetryAttempts: '5'

- script: $(Build.SourcesDirectory)\upload-packages.cmd $(Build.SourcesDirectory)\out\packages $(NUGETORGAPIKEY)
  displayName: 'Publish NuGet Packages'<|MERGE_RESOLUTION|>--- conflicted
+++ resolved
@@ -18,11 +18,7 @@
   vmImage: windows-latest
 
 variables:
-<<<<<<< HEAD
-  VcVersion : 1.11.4
-=======
-  VcVersion : 1.11.5
->>>>>>> 6230926e
+  VcVersion : 1.11.6
   ROOT: $(Build.SourcesDirectory)
   CDP_DEFINITION_BUILD_COUNT: $[counter('', 0)] # needed for onebranch.pipeline.version task https://aka.ms/obpipelines/versioning
   ENABLE_PRS_DELAYSIGN: 1
